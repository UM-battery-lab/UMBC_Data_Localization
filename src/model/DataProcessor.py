--- conflicted
+++ resolved
@@ -268,86 +268,8 @@
 
         return df    
     
-    def get_Rs_SOC(self,t:np.ndarray,I:np.ndarray,V:np.ndarray,Q:np.ndarray,pulse_currents:float,max_pulses:int=11) -> np.ndarray:
-        """ Processes HPPC data to get DC Resistance for a given pulse current at different Qs. Assumes that this is a discharge HPPC i.e. the initial Q is 1. 
-
-        Args:
-            t (np.ndarray): Time [s]
-            I (np.ndarray): Current [A] (charge is positive)
-            V (np.ndarray): Voltage [V]
-            pulse_current (float): Magnitude of pulse current [A] (use positive value for charge pulse, negative for discharge pulse)
-            max_pulses (int, optional): Maximum number of pulses possible in the HPPC profile. Defaults to 11.
-
-<<<<<<< HEAD
     def summarize_rpt_data(self, cell_data, cell_data_vdf, cell_cycle_metrics, project_name):
-=======
-        Returns:
-            np.ndarray: Array of DC resistance values for the different pulses. 
-        """
-        pulse_current=pulse_currents[0]
-
-        if pulse_current<0:
-            idxi = np.where((np.diff(I)<-0.1) & (I[1:]>pulse_current-0.1)& (I[1:]<pulse_current+0.1))[0]
-        else:
-            idxi = np.where((np.diff(I)>0.1) & (I[1:]>pulse_current-0.1)& (I[1:]<pulse_current+0.1))[0]
-        idxi = idxi+1
-        if pulse_current>0:
-            idxk = np.where((np.diff(I)<-0.1) & (I[:-1]>pulse_current-0.1)& (I[:-1]<pulse_current+0.1))[0]
-        else:
-            idxk = np.where((np.diff(I)>0.1) & (I[:-1]>pulse_current-0.1)& (I[:-1]<pulse_current+0.1))[0]
-        idxk = idxk
-        # print(idxk)
-        no_pulses = min(max_pulses,min(len(idxi),len(idxk))) #robustneess hack to drop last data can revisit. Siegeljb 12/8/2023
-        pts = 4
-        R_1, R_2, Q_R = [], [], []
-        # t_a, V_a, I_a = [], [], []
-        for pno in range(no_pulses):
-            t1 = t[idxi[pno]-1-pts:idxi[pno]-1]
-            V1 = V[idxi[pno]-1-pts:idxi[pno]-1]
-            I1 = I[idxi[pno]-1-pts:idxi[pno]-1]
-            t2 = t[idxi[pno]:idxi[pno]+pts]
-            V2 = V[idxi[pno]:idxi[pno]+pts]
-            I2 = I[idxi[pno]:idxi[pno]+pts]
-            t3 = t[idxk[pno]+1-pts:idxk[pno]+1]
-            V3 = V[idxk[pno]+1-pts:idxk[pno]+1]
-            I3 = I[idxk[pno]+1-pts:idxk[pno]+1]
-            Rp1 = abs((np.average(V2)-np.average(V1))/(np.average(I2)-np.average(I1)))
-            Rp1 = round(Rp1,6)
-            R_1.append(Rp1)
-            Rp2 = abs((np.average(V3)-np.average(V1))/(np.average(I3)-np.average(I1)))
-            Rp2 = round(Rp2,6)
-            R_2.append(Rp2)
-            Q_R.append(np.average(Q[idxi[pno]-1-pts:idxi[pno]-1]))
-            # t_a.extend([t1,t2,t3])
-            # V_a.extend([V1,V2,V3])
-            # I_a.extend([I1,I2,I3])
-
-        R_1 = np.array(R_1)
-        R_2 = np.array(R_2)
-        Q_R = np.array(Q_R)
-
-        df = pd.DataFrame(np.nan,index=[0],columns=[
-        "Q_ch1","R_ch1_s","R_ch1_l",
-        "Q_ch2","R_ch2_s","R_ch2_l",
-        "Q_dh1","R_dh1_s","R_dh1_l",
-        "Q_dh2","R_dh2_s","R_dh2_l"]).astype(object)
-        # df["Q_ch1"].iloc[0]=Q_l[0]
-        # df["Q_ch2"].iloc[0]=Q_l[1]
-        # df["Q_dh1"].iloc[0]=Q_l[2]
-        # df["Q_dh2"].iloc[0]=Q_l[3]
-        # df["R_ch1_s"].iloc[0]=R_l1[0]
-        # df["R_ch2_s"].iloc[0]=R_l1[1]
-        # df["R_dh1_s"].iloc[0]=R_l1[2]
-        # df["R_dh2_s"].iloc[0]=R_l1[3]
-        # df["R_ch1_l"].iloc[0]=R_l2[0]
-        # df["R_ch2_l"].iloc[0]=R_l2[1]
-        # df["R_dh1_l"].iloc[0]=R_l2[2]
-        # df["R_dh2_l"].iloc[0]=R_l2[3]
-        #,t_a,I_a,V_a
-        return  df
-    
-    def summarize_rpt_data(self, cell_data, cell_data_vdf, cell_cycle_metrics):
->>>>>>> 5c5b0442
+
         """
         Get the summary data for each RPT file
 
@@ -416,9 +338,6 @@
         cell_rpt_data = cell_rpt_data.sort_values(by='temp_sort')
         cell_rpt_data.drop('temp_sort', axis=1, inplace=True)
         
-
-
-
         return cell_rpt_data
     
     def update_cycle_metrics_hppc(self, rpt_subcycle, cell_cycle_metrics, i, pulse_currents):
